#!/usr/bin/env python
# -*- coding: utf-8 -*-

"""
Innovation Resolution Challenge Solution

This script implements solutions for identifying duplicate innovations
and creating a consolidated view of innovation relationships.
"""

import os
import pickle
import json
import pandas as pd
import numpy as np
from typing import List, Dict, Tuple, Set, Any, Optional, Union, Protocol
import matplotlib.pyplot as plt
import seaborn as sns
import networkx as nx
from sklearn.feature_extraction.text import TfidfVectorizer
from sklearn.metrics.pairwise import cosine_similarity
import plotly.graph_objects as go
import plotly.express as px
from tqdm import tqdm
from vis import visualize_network_tufte

from langchain_openai import AzureChatOpenAI
from langchain_openai import AzureOpenAIEmbeddings

# Import local modules
from innovation_utils import (
    compute_similarity_matrix,
    find_potential_duplicates,
    calculate_innovation_statistics
)
from local_entity_processing import Node, Relationship

from utils.cluster.cluster_algorithms import (
    cluster_hdbscan,
    cluster_kmeans,
    cluster_agglomerative,
    cluster_spectral
)
from utils.cluster.graph_clustering import (
    graph_threshold_clustering,
    graph_kcore_clustering
)

# Constants
DATA_DIR = os.path.join(os.path.dirname(os.path.abspath(__file__)), "data")
RESULTS_DIR = os.path.join(os.path.dirname(os.path.abspath(__file__)), "results")

# Set up paths
GRAPH_DOCS_COMPANY = os.path.join(DATA_DIR, 'graph_docs_names_resolved')
GRAPH_DOCS_VTT = os.path.join(DATA_DIR, 'graph_docs_vtt_domain_names_resolved')
DATAFRAMES_DIR = os.path.join(DATA_DIR, 'dataframes')

# Create results directory if it doesn't exist
try:
    if not os.path.exists(RESULTS_DIR):
        os.makedirs(RESULTS_DIR)
except Exception as e:
    print(f"Warning: Could not create results directory: {e}")
    RESULTS_DIR = '.'  # Use current directory as fallback

# Set up plotting style
sns.set_theme(style="whitegrid")

# 添加缓存模块
class CacheBackend(Protocol):
    """缓存后端接口协议"""
    
    def load(self) -> Dict:
        """加载缓存数据"""
        ...
    
    def save(self, data: Dict) -> bool:
        """保存数据到缓存"""
        ...
    
    def get(self, key: str) -> Optional[Any]:
        """获取缓存项"""
        ...
    
    def set(self, key: str, value: Any) -> None:
        """设置缓存项"""
        ...
    
    def update(self, data: Dict) -> None:
        """批量更新缓存"""
        ...
    
    def get_missing_keys(self, required_keys: List[str]) -> List[str]:
        """获取缓存中缺失的键"""
        ...
    
    def contains(self, key: str) -> bool:
        """检查缓存是否包含指定键"""
        ...


class JsonFileCache:
    """基于JSON文件的缓存实现"""
    
    def __init__(self, cache_path: str):
        self.cache_path = cache_path
        self.cache_data = {}
        self.loaded = False
    
    def load(self) -> Dict:
        if self.loaded:
            return self.cache_data
            
        if os.path.exists(self.cache_path):
            try:
                with open(self.cache_path, "r", encoding="utf-8") as f:
                    self.cache_data = json.load(f)
                print(f"Loaded {len(self.cache_data)} items from cache at {self.cache_path}")
                self.loaded = True
                return self.cache_data
            except Exception as e:
                print(f"Error loading cache: {e}")
                return {}
        else:
            print(f"Cache file not found at {self.cache_path}")
            return {}
    
    def save(self, data: Dict) -> bool:
        try:
            # 确保目录存在
            cache_dir = os.path.dirname(self.cache_path)
            if cache_dir and not os.path.exists(cache_dir):
                os.makedirs(cache_dir)
                
            with open(self.cache_path, "w", encoding="utf-8") as f:
                json.dump(data, f, ensure_ascii=False, indent=2)
            print(f"Saved {len(data)} items to cache at {self.cache_path}")
            self.cache_data = data
            self.loaded = True
            return True
        except Exception as e:
            print(f"Error saving cache: {e}")
            return False
    
    def get(self, key: str) -> Optional[Any]:
        if not self.loaded:
            self.load()
        return self.cache_data.get(key, None)
    
    def set(self, key: str, value: Any) -> None:
        if not self.loaded:
            self.load()
        self.cache_data[key] = value
    
    def update(self, data: Dict) -> None:
        if not self.loaded:
            self.load()
        self.cache_data.update(data)
        self.save(self.cache_data)
    
    def get_missing_keys(self, required_keys: List[str]) -> List[str]:
        if not self.loaded:
            self.load()
        return [k for k in required_keys if k not in self.cache_data]
    
    def contains(self, key: str) -> bool:
        if not self.loaded:
            self.load()
        return key in self.cache_data


class MemoryCache:
    """基于内存的缓存实现"""
    
    def __init__(self):
        self.cache_data = {}
    
    def load(self) -> Dict:
        return self.cache_data
    
    def save(self, data: Dict) -> bool:
        self.cache_data = data
        return True
    
    def get(self, key: str) -> Optional[Any]:
        return self.cache_data.get(key, None)
    
    def set(self, key: str, value: Any) -> None:
        self.cache_data[key] = value
    
    def update(self, data: Dict) -> None:
        self.cache_data.update(data)
    
    def get_missing_keys(self, required_keys: List[str]) -> List[str]:
        return [k for k in required_keys if k not in self.cache_data]
    
    def contains(self, key: str) -> bool:
        return key in self.cache_data


class EmbeddingCache:
    """
    可插拔的嵌入向量缓存系统，支持不同的存储后端。
    
    当前支持:
    - 文件缓存 (JSON)
    - 内存缓存
    
    可扩展支持:
    - 数据库缓存
    - 分布式缓存
    """
    
    def __init__(self, backend: Optional[CacheBackend] = None, cache_path: str = "./embedding_vectors.json", 
                backend_type: str = "json", use_cache: bool = True):
        """
        初始化嵌入缓存系统。
        
        Args:
            backend: 自定义缓存后端实现
            cache_path: 缓存文件路径 (仅用于文件缓存)
            backend_type: 后端类型 ('json' 或 'memory')
            use_cache: 是否启用缓存
        """
        self.use_cache = use_cache
        
        if not use_cache:
            self.backend = None
            return
            
        if backend is not None:
            self.backend = backend
        elif backend_type == "json":
            self.backend = JsonFileCache(cache_path)
        elif backend_type == "memory":
            self.backend = MemoryCache()
        else:
            raise ValueError(f"Unsupported backend type: {backend_type}")
    
    def load(self) -> Dict:
        """
        加载缓存数据。
        
        Returns:
            Dict: 加载的缓存数据
        """
        if not self.use_cache or self.backend is None:
            return {}
        return self.backend.load()
    
    def save(self, data: Dict) -> bool:
        """
        保存数据到缓存。
        
        Args:
            data: 要保存的数据
            
        Returns:
            bool: 是否成功保存
        """
        if not self.use_cache or self.backend is None:
            return False
        return self.backend.save(data)
    
    def get(self, key: str) -> Optional[Any]:
        """
        从缓存获取值。
        
        Args:
            key: 缓存键
            
        Returns:
            Optional[Any]: 缓存的值，如不存在返回None
        """
        if not self.use_cache or self.backend is None:
            return None
        return self.backend.get(key)
    
    def set(self, key: str, value: Any) -> None:
        """
        设置缓存值。
        
        Args:
            key: 缓存键
            value: 要缓存的值
        """
        if not self.use_cache or self.backend is None:
            return
        self.backend.set(key, value)
    
    def update(self, data: Dict) -> None:
        """
        批量更新缓存。
        
        Args:
            data: 要更新的数据
        """
        if not self.use_cache or self.backend is None:
            return
        self.backend.update(data)
    
    def get_missing_keys(self, required_keys: List[str]) -> List[str]:
        """
        获取缓存中缺失的键。
        
        Args:
            required_keys: 需要的键列表
            
        Returns:
            List[str]: 缓存中不存在的键列表
        """
        if not self.use_cache or self.backend is None:
            return required_keys
        return self.backend.get_missing_keys(required_keys)
    
    def contains(self, key: str) -> bool:
        """
        检查缓存是否包含指定键。
        
        Args:
            key: 要检查的键
            
        Returns:
            bool: 是否存在
        """
        if not self.use_cache or self.backend is None:
            return False
        return self.backend.contains(key)


class CacheFactory:
    """缓存工厂，用于创建不同类型的缓存实例"""
    
    @staticmethod
    def create_cache(cache_type: str = "embedding", 
                    backend_type: str = "json",
                    cache_path: str = "./embedding_vectors.json",
                    use_cache: bool = True) -> Union[EmbeddingCache, Any]:
        """
        创建缓存实例。
        
        Args:
            cache_type: 缓存类型 ('embedding' 或自定义)
            backend_type: 后端类型 ('json' 或 'memory')
            cache_path: 缓存文件路径
            use_cache: 是否启用缓存
            
        Returns:
            Union[EmbeddingCache, Any]: 缓存实例
        """
        if cache_type == "embedding":
            return EmbeddingCache(
                backend_type=backend_type,
                cache_path=cache_path,
                use_cache=use_cache
            )
        else:
            raise ValueError(f"Unsupported cache type: {cache_type}")


# 添加通用的文本过滤器
def is_valid_entity_name(name: str) -> bool:
    """
    检查实体名称是否有效，过滤掉明显无效的实体。
    
    Args:
        name: 实体名称
        
    Returns:
        bool: 是否是有效的实体名称
    """
    if not name or not isinstance(name, str):
        return False
    
    # 过滤掉太短的名称
    if len(name.strip()) < 3:
        return False
    
    # 过滤掉只包含数字或特殊字符的名称
    if all(not c.isalpha() for c in name):
        return False
    
    # 过滤掉常见的占位符名称
    invalid_patterns = [
        'null', 'none', 'undefined', 'n/a', 'unknown', 
        'temp_', 'unknown', 'placeholder', 'example'
    ]
    
    name_lower = name.lower()
    for pattern in invalid_patterns:
        if pattern in name_lower:
            # 特殊处理：如果是以temp_开头但后面有有意义的内容，仍然保留
            if pattern == 'temp_' and len(name) > 10 and any(c.isalpha() for c in name[5:]):
                continue
            return False
    
    return True


def extract_entities_from_document(doc, pred_entities: List[Dict] = None) -> List[Dict]:
    """
    Extract innovation and organization entities from document.
    Also accumulate extracted entities in the pred_entities list if provided.
    
    Args:
        doc: Source document
        pred_entities: Optional list to accumulate extracted entities
        
    Returns:
        List of entity dictionaries in the format {"name": str, "type": str}
    """
    entities = []
    
    # Extract entities from the document (assuming graph_doc format)
    if hasattr(doc, 'nodes'):
        for node in doc.nodes:
            # 获取实体名称，优先使用english_id
            entity_name = node.properties.get('english_id', node.id) if hasattr(node, 'properties') else node.id
            
            # 检查实体名称是否有效
            if not is_valid_entity_name(entity_name):
                continue
                
            entity = {
                "name": entity_name,
                "type": node.type
            }
            
            # 添加描述信息，便于后续过滤和评估
            if hasattr(node, 'properties') and 'description' in node.properties:
                entity["description"] = node.properties['description']
            
            entities.append(entity)
            
            # Accumulate to prediction list if provided
            if pred_entities is not None:
                pred_entities.append(entity)
    
    return entities


def is_valid_relationship(innovation: str, organization: str, relation_type: str) -> bool:
    """
    检查关系是否有效，过滤掉明显无效的关系。
    
    Args:
        innovation: 创新名称
        organization: 组织名称
        relation_type: 关系类型
        
    Returns:
        bool: 是否是有效的关系
    """
    # 检查创新和组织名称是否有效
    if not is_valid_entity_name(innovation) or not is_valid_entity_name(organization):
        return False
    
    # 检查关系类型是否有效
    if relation_type not in ["DEVELOPED_BY", "COLLABORATION"]:
        return False
    
    # 过滤掉创新和组织相同的情况
    if innovation.lower() == organization.lower():
        return False
    
    return True


def extract_relationships_from_document(doc, pred_relations: List[Dict] = None) -> List[Dict]:
    """
    Extract relationships from document.
    Also accumulate extracted relationships in the pred_relations list if provided.
    
    Args:
        doc: Source document
        pred_relations: Optional list to accumulate extracted relationships
        
    Returns:
        List of relationship dictionaries in the format {"innovation": str, "organization": str, "relation": str}
    """
    relationships = []
    
    # Extract relationships from the document (assuming graph_doc format)
    if hasattr(doc, 'relationships'):
        # 首先获取节点的english_id映射
        node_english_id = {}
        if hasattr(doc, 'nodes'):
            for node in doc.nodes:
                if hasattr(node, 'properties') and 'english_id' in node.properties:
                    node_english_id[node.id] = node.properties['english_id']
                else:
                    node_english_id[node.id] = node.id
        
        for rel in doc.relationships:
            # 只包含DEVELOPED_BY和COLLABORATION关系
            if rel.type in ["DEVELOPED_BY", "COLLABORATION"]:
                # 获取源和目标的名称，优先使用english_id
                source_name = node_english_id.get(rel.source, rel.source)
                target_name = node_english_id.get(rel.target, rel.target)
                
                # 确保source/target是正确的创新/组织映射
                if rel.source_type == "Innovation" and rel.target_type == "Organization":
                    innovation_name = source_name
                    organization_name = target_name
                elif rel.source_type == "Organization" and rel.target_type == "Innovation":
                    innovation_name = target_name
                    organization_name = source_name
                else:
                    # 如果关系不是创新-组织之间的关系，跳过
                    continue
                
                # 检查关系是否有效
                if not is_valid_relationship(innovation_name, organization_name, rel.type):
                    continue
                
                relationship = {
                    "innovation": innovation_name,
                    "organization": organization_name,
                    "relation": rel.type
                }
                
                # 添加描述信息，便于后续过滤和评估
                if hasattr(rel, 'properties') and 'description' in rel.properties:
                    relationship["description"] = rel.properties['description']
                
                relationships.append(relationship)
                
                # Accumulate to prediction list if provided
                if pred_relations is not None:
                    pred_relations.append(relationship)
    
    return relationships


def load_and_combine_data() -> Tuple[pd.DataFrame, List[Dict], List[Dict]]:
    """
    Load relationship data from both company websites and VTT domain,
    combine them into a single dataframe, and collect entities and relationships.
    
    Returns:
        Tuple of (combined dataframe, all_pred_entities, all_pred_relations)
    """
    print("Loading data from company websites...")
    
    # Initialize lists to collect predicted entities and relationships
    all_pred_entities = []
    all_pred_relations = []
    
    # Load company domain data
    df_company = pd.read_csv(os.path.join(DATAFRAMES_DIR, 'vtt_mentions_comp_domain.csv'))
    df_company = df_company[df_company['Website'].str.startswith('www.')]
    df_company['source_index'] = df_company.index

    # Extract relationship triplets from company domain
    df_relationships_comp_url = pd.DataFrame()
    
    with tqdm(total=len(df_company), desc="Processing company data") as pbar:
        for i, row in df_company.iterrows():
            try:
                file_path = os.path.join(GRAPH_DOCS_COMPANY, f"{row['Company name'].replace(' ','_')}_{i}.pkl")
                if os.path.exists(file_path):
                    with open(file_path, 'rb') as f:
                        graph_docs = pickle.load(f)
                        graph_doc = graph_docs[0]
                    
                    # Extract and collect entities
                    extract_entities_from_document(graph_doc, all_pred_entities)
                    
                    # Extract and collect relationships
                    extract_relationships_from_document(graph_doc, all_pred_relations)
                    
                    node_description = {}
                    node_en_id = {}
                    for node in graph_doc.nodes:
                        node_description[node.id] = node.properties['description']
                        node_en_id[node.id] = node.properties['english_id']

                    relationship_rows = []
                    for j in range(len(graph_doc.relationships)):
                        rel = graph_doc.relationships[j]
                        relationship_rows.append({
                            "Document number": row['source_index'],
                            "Source Company": row["Company name"],
                            "relationship description": rel.properties['description'],
                            "source_id": rel.source,
                            "source_type": rel.source_type,
                            "source_english_id": node_en_id.get(rel.source, None),
                            "source_description": node_description.get(rel.source, None),
                            "relationship_type": rel.type,
                            "target_id": rel.target,
                            "target_type": rel.target_type,
                            "target_english_id": node_en_id.get(rel.target, None),
                            "target_description": node_description.get(rel.target, None),
                            "Link Source Text": row["Link"],
                            "Source Text": row["text_content"],
                            "data_source": "company_website"
                        })

                    df_relationships_comp_url = pd.concat([df_relationships_comp_url, pd.DataFrame(relationship_rows)], ignore_index=True)
            except Exception as e:
                print(f"Error processing {i}: {e}")
            pbar.update(1)
    
    print(f"Processed {len(df_relationships_comp_url)} relationships from company websites")
    
    # Load VTT domain data
    print("Loading data from VTT domain...")
    df_vtt_domain = pd.read_csv(os.path.join(DATAFRAMES_DIR, 'comp_mentions_vtt_domain.csv'))
    
    # Extract relationship triplets from VTT domain
    df_relationships_vtt_domain = pd.DataFrame()
    
    with tqdm(total=len(df_vtt_domain), desc="Processing VTT domain data") as pbar:
        for index_source, row in df_vtt_domain.iterrows():
            try:
                file_path = os.path.join(GRAPH_DOCS_VTT, f"{row['Vat_id'].replace(' ','_')}_{index_source}.pkl")
                if os.path.exists(file_path):
                    with open(file_path, 'rb') as f:
                        graph_docs = pickle.load(f)
                        graph_doc = graph_docs[0]
                    
                    # Extract and collect entities
                    extract_entities_from_document(graph_doc, all_pred_entities)
                    
                    # Extract and collect relationships
                    extract_relationships_from_document(graph_doc, all_pred_relations)
                    
                    node_description = {}
                    node_en_id = {}
                    for node in graph_doc.nodes:
                        node_description[node.id] = node.properties['description']
                        node_en_id[node.id] = node.properties['english_id']

                    relationship_rows = []
                    for j in range(len(graph_doc.relationships)):
                        rel = graph_doc.relationships[j]
                        relationship_rows.append({
                            "Document number": index_source,
                            "VAT id": row["Vat_id"],
                            "relationship description": rel.properties['description'],
                            "source_id": rel.source,
                            "source_type": rel.source_type,
                            "source_english_id": node_en_id.get(rel.source, None),
                            "source_description": node_description.get(rel.source, None),
                            "relationship_type": rel.type,
                            "target_id": rel.target,
                            "target_type": rel.target_type,
                            "target_english_id": node_en_id.get(rel.target, None),
                            "target_description": node_description.get(rel.target, None),
                            "Link Source Text": row["source_url"],
                            "Source Text": row["main_body"],
                            "data_source": "vtt_website"
                        })

                    df_relationships_vtt_domain = pd.concat([df_relationships_vtt_domain, pd.DataFrame(relationship_rows)], ignore_index=True)
            except Exception as e:
                print(f"Error processing {index_source}: {e}")
            pbar.update(1)
    
    print(f"Processed {len(df_relationships_vtt_domain)} relationships from VTT domain")
    
    # Rename columns to align dataframes
    df_relationships_vtt_domain = df_relationships_vtt_domain.rename(columns={"VAT id": "Source Company"})
    
    # Combine dataframes
    combined_df = pd.concat([df_relationships_comp_url, df_relationships_vtt_domain], ignore_index=True)
    print(f"Combined dataframe contains {len(combined_df)} relationships")
    
    return combined_df, all_pred_entities, all_pred_relations


def initialize_openai_client():
    """
    Initialize the OpenAI client using the API keys.
    
    Returns:
        llm, embedding model
    """
    import json
    
    config_path = os.path.join(DATA_DIR, 'keys', 'azure_config.json')
    
    if not os.path.exists(config_path):
        print(f"API configuration file not found at {config_path}")
        print("Please obtain API keys and create the configuration file as described in the README.md")
        return None, None
    
    with open(config_path, 'r') as f:
        config = json.load(f)
    
    # Dimensions for embedding
    dim = 3072
    
    # Initialize LLM with gpt-4.1-mini
    model_name = 'gpt-4.1-mini'
    if model_name in config:
        llm = AzureChatOpenAI(
            api_key=config[model_name]['api_key'],
            azure_endpoint=config[model_name]['api_base'].split('/openai')[0],
            azure_deployment=config[model_name]['deployment'],
            api_version=config[model_name]['api_version'],
            temperature=0
        )
        
        # Initialize embedding model
        embedding_model = AzureOpenAIEmbeddings(
            api_key=config[model_name]['api_key'],
            azure_endpoint=config[model_name]['api_base'].split('/openai')[0],
            azure_deployment=config[model_name]['emb_deployment'],
            api_version=config[model_name]['api_version'],
            dimensions=dim
        )
        
        return llm, embedding_model
    else:
        print(f"Model {model_name} configuration not found")
        return None, None


def get_embedding(text: str, model) -> np.ndarray:
    """
    Get embedding for a text using OpenAI model. Falls back to TF-IDF if model is unavailable.
    
    Args:
        text: Text to embed
        model: OpenAI embedding model
    
    Returns:
        np.ndarray: Embedding vector
    """
    # Try to use OpenAI embedding model first
    if model is not None:
        try:
            embedding = model.embed_query(text)
            return embedding
        except Exception as e:
            print(f"Error using OpenAI embedding: {e}")
            print("Falling back to TF-IDF embedding...")
    
    # Fallback to TF-IDF embedding
    try:
        # Create embedding using TF-IDF method
        from sklearn.feature_extraction.text import TfidfVectorizer
        
        # Using TF-IDF for more meaningful text representation
        vectorizer = TfidfVectorizer(max_features=768)
        
        # Split text into sentences for document collection
        sentences = [s.strip() for s in text.replace('\n', ' ').split('.') if s.strip()]
        if len(sentences) < 2:
            sentences = text.split()  # If no sentences, use words
        
        # Ensure sufficient text for vectorization
        if len(sentences) < 2:
            sentences = [text, "placeholder"]
            
        # Vectorize
        tfidf_matrix = vectorizer.fit_transform(sentences)
        # Use mean as final representation
        embedding = tfidf_matrix.mean(axis=0).A[0]
        
        # Pad to required dimension (1536)
        if len(embedding) < 1536:
            embedding = np.pad(embedding, (0, 1536-len(embedding)), 'constant')
        
        # Truncate if dimension exceeds 1536
        if len(embedding) > 1536:
            embedding = embedding[:1536]
            
        return embedding
    except Exception as e:
        print(f"Error creating TF-IDF embedding: {e}")
        # Return random embedding as last resort
        return np.random.rand(1536)


def compute_similarity(emb1, emb2) -> float:
    """
    Compute cosine similarity between two embeddings.
    
    Args:
        emb1: First embedding
        emb2: Second embedding
    
    Returns:
        float: Cosine similarity score
    """
    emb1 = np.array(emb1).reshape(1, -1)
    emb2 = np.array(emb2).reshape(1, -1)
    return cosine_similarity(emb1, emb2)[0][0]


def resolve_innovation_duplicates(
    df_relationships: pd.DataFrame,
    model=None,
    cache_config: Dict = None,
    method: str = "hdbscan",
    **method_kwargs
) -> Dict[str, str]:
    """
    Identify and cluster duplicate innovations using semantic similarity from textual embeddings.
    
    Args:
        df_relationships (pd.DataFrame): A relationship dataset containing Innovation nodes.
        model (callable, optional): Embedding model function that converts text -> vector.
        cache_config (Dict, optional): 缓存配置，包含以下字段:
            - type: 缓存类型 ('embedding')
            - backend: 后端类型 ('json' or 'memory')
            - path: 缓存文件路径
            - use_cache: 是否启用缓存
<<<<<<< HEAD
    
=======
        method (str, optional): Which clustering method to use. One of:
            - "hdbscan"
            - "kmeans"
            - "agglomerative"
            - "spectral"
            - "graph_threshold"
            - "graph_kcore"
          Default: "hdbscan".
        **method_kwargs: Additional keyword args to pass into the chosen clustering function.
          For example:
            - if method="hdbscan", you can pass min_cluster_size=2, metric="cosine", cluster_selection_method="eom".
            - if method="kmeans", you can pass n_clusters=450, random_state=42.
            - if method="agglomerative", you can pass n_clusters=450, affinity="cosine", linkage="average".
            - if method="spectral", you can pass n_clusters=450, affinity="nearest_neighbors", n_neighbors=10.
            - if method="graph_threshold", you can pass similarity_threshold=0.85, use_cosine=True.
            - if method="graph_kcore", you can pass similarity_threshold=0.85, k_core=15, use_cosine=True.

>>>>>>> dfb071fe
    Returns:
        Dict[str, str]: Mapping from each innovation ID -> its canonical cluster ID.
    """
    print("Resolving innovation duplicates...")
    # -------- 默认缓存配置 --------
    default_cache_config = {
        "type": "embedding",
        "backend": "json",
        "path": "./embedding_vectors.json",
        "use_cache": True
    }
    if cache_config is None:
        cache_config = {}
    config = {**default_cache_config, **cache_config}

<<<<<<< HEAD
    # Step 1: Extract all unique Innovation nodes from the relationship table
    innovations = df_relationships[df_relationships['source_type'] == 'Innovation']
    unique_innovations = innovations.drop_duplicates(subset=['source_id'])
    print(f"Found {len(unique_innovations)} unique innovations")
    
    # Step 2: Construct a detailed textual context for each innovation
    # This includes: name, description, developers, and relationship-based context
    innovation_features = {}
    for _, row in tqdm(unique_innovations.iterrows(), total=len(unique_innovations), desc="Creating innovation features"):
        innovation_id = row['source_id']
        if innovation_id not in innovation_features:
            source_name = str(row.get('source_english_id', ''))
            source_description = str(row.get('source_description', ''))
            context = f"Innovation name: {source_name}. Description: {source_description}."

            # Append developers (organizations linked by DEVELOPED_BY relationship)
            developed_by = df_relationships[
                (df_relationships['source_id'] == innovation_id) & 
                (df_relationships['relationship_type'] == 'DEVELOPED_BY')
            ]['target_english_id'].dropna().unique().tolist()
            
            if developed_by:
                context += f" Developed by: {', '.join(developed_by)}."

            # Add additional relationships and their target descriptions
            related_rows = df_relationships[df_relationships['source_id'] == innovation_id]
            for _, rel_row in related_rows.iterrows():
                rel_desc = str(rel_row.get('relationship description', '')).strip()
                target_name = str(rel_row.get('target_english_id', '')).strip()
                target_desc = str(rel_row.get('target_description', '')).strip()
                if rel_desc and target_name and target_desc:
                    context += f" {rel_desc} {target_name}, which is described as: {target_desc}."
            
            innovation_features[innovation_id] = context
    
    # Step 3: Generate embeddings or use text features directly
=======
    # Step 1: 从 DataFrame 中筛选出所有 source_type == "Innovation"，并去重
    innovations = df_relationships[df_relationships["source_type"] == "Innovation"]
    unique_innovations = innovations.drop_duplicates(subset=["source_id"]).reset_index(drop=True)
    print(f"Found {len(unique_innovations)} unique innovations.")
    if unique_innovations.empty:
        return {}

    # Step 2: 为每个 Innovation 构建一个文本上下文（包含名称、描述、开发组织、其他关系说明）
    innovation_features: Dict[str, str] = {}
    for _, row in tqdm(unique_innovations.iterrows(), total=len(unique_innovations), desc="Creating innovation features"):
        innovation_id = row["source_id"]
        if innovation_id in innovation_features:
            continue

        source_name = str(row.get("source_english_id", "")).strip()
        source_desc = str(row.get("source_description", "")).strip()
        context = f"Innovation name: {source_name}. Description: {source_desc}."

        # 如果有 DEVELOPED_BY 关系，则拼接开发组织
        dev_by = (
            df_relationships[
                (df_relationships["source_id"] == innovation_id) &
                (df_relationships["relationship_type"] == "DEVELOPED_BY")
            ]["target_english_id"]
            .dropna()
            .unique()
            .tolist()
        )
        if dev_by:
            context += " Developed by: " + ", ".join(dev_by) + "."

        # 将其他关系（relationship description + target 英文名 + target 描述）拼接进 context
        related_rows = df_relationships[df_relationships["source_id"] == innovation_id]
        for _, rel_row in related_rows.iterrows():
            rel_desc = str(rel_row.get("relationship description", "")).strip()
            target_name = str(rel_row.get("target_english_id", "")).strip()
            target_desc = str(rel_row.get("target_description", "")).strip()
            if rel_desc and target_name and target_desc:
                context += f" {rel_desc} {target_name}, which is described as: {target_desc}."

        innovation_features[innovation_id] = context

    # Step 3: 生成或加载这些上下文的 embeddings
>>>>>>> dfb071fe
    print("Generating features for similarity comparison...")
    # 假设 CacheFactory.create_cache 可以根据 config 创建出缓存实例，支持 load()/get_missing_keys()/update() 等接口
    cache = CacheFactory.create_cache(
        cache_type=config["type"],
        backend_type=config["backend"],
        cache_path=config["path"],
        use_cache=config["use_cache"]
    )

    # 从缓存里 load 出已经存在的 embedding
    embeddings: Dict[str, np.ndarray] = cache.load()  # { innovation_id: np.array(...) }
    all_ids = list(innovation_features.keys())
    missing_ids = cache.get_missing_keys(all_ids)

    if missing_ids:
        print(f"Generating {len(missing_ids)} new embeddings...")
        new_embd: Dict[str, np.ndarray] = {}
        for iid in tqdm(missing_ids, desc="Embedding innovations"):
            txt = innovation_features[iid]
            new_embd[iid] = get_embedding(txt, model)
        cache.update(new_embd)
        embeddings.update(new_embd)

    # 确保 embeddings 的顺序和 unique_innovations 一致
    embedding_items = [(iid, embeddings[iid]) for iid in all_ids]
    innovation_ids = [item[0] for item in embedding_items]
<<<<<<< HEAD
    embedding_matrix = np.array([item[1] for item in embedding_items])
    similarity_matrix = cosine_similarity(embedding_matrix)
    
    clusters = {}
    processed = set()

    for i, id1 in enumerate(tqdm(innovation_ids, desc="Clustering innovations")):
        if id1 in processed:
            continue
            
        cluster = [id1]
        for j, id2 in enumerate(innovation_ids):
            if id1 != id2 and id2 not in processed:
                similarity = similarity_matrix[i, j]
                if similarity > threshold:
                    cluster.append(id2)
                    processed.add(id2)
        
        canonical_id = id1  # use the first item as the canonical (representative) ID
        clusters[canonical_id] = cluster
        processed.add(id1)
    
    # Step 5: Build a mapping from each innovation ID to its canonical representative
    canonical_mapping = {}
    for canonical_id, cluster_ids in clusters.items():
        for innovation_id in cluster_ids:
            canonical_mapping[innovation_id] = canonical_id
    
    print(f"Found {len(clusters)} unique innovation clusters")
    print(f"Reduced from {len(innovation_features)} to {len(clusters)} innovations")
    
=======
    embedding_matrix = np.vstack([item[1] for item in embedding_items])  # shape = (N, D)

    # Step 4: 根据用户指定的 method，调用对应的聚类算法
    print(f"Clustering similar innovations with method='{method}'...")
    canonical_mapping: Dict[str, str] = {}

    method_lower = method.lower()
    if method_lower in {"hdbscan", "kmeans", "agglomerative", "spectral"}:
        # -------- 1) 平面簇算法 --------
        if method_lower == "hdbscan":
            min_cluster_size = method_kwargs.get("min_cluster_size", 2)
            metric = method_kwargs.get("metric", "cosine")
            cluster_selection_method = method_kwargs.get("cluster_selection_method", "eom")
            labels = cluster_hdbscan(
                embedding_matrix=embedding_matrix,
                min_cluster_size=min_cluster_size,
                metric=metric,
                cluster_selection_method=cluster_selection_method
            )
        elif method_lower == "kmeans":
            n_clusters = method_kwargs.get("n_clusters", 450)
            random_state = method_kwargs.get("random_state", 42)
            labels = cluster_kmeans(
                embedding_matrix=embedding_matrix,
                n_clusters=n_clusters,
                random_state=random_state
            )
        elif method_lower == "agglomerative":
            n_clusters = method_kwargs.get("n_clusters", 450)
            affinity = method_kwargs.get("affinity", "cosine")
            linkage = method_kwargs.get("linkage", "average")
            labels = cluster_agglomerative(
                embedding_matrix=embedding_matrix,
                n_clusters=n_clusters,
                affinity=affinity,
                linkage=linkage
            )
        else:  # spectral
            n_clusters = method_kwargs.get("n_clusters", 450)
            affinity = method_kwargs.get("affinity", "nearest_neighbors")
            n_neighbors = method_kwargs.get("n_neighbors", 10)
            labels = cluster_spectral(
                embedding_matrix=embedding_matrix,
                n_clusters=n_clusters,
                affinity=affinity,
                n_neighbors=n_neighbors
            )

        # 把 label -> cluster 成员映射出来
        clusters: Dict[int, List[str]] = {}
        for idx, lab in enumerate(labels):
            if lab == -1:
                # HDBSCAN 的 -1 (噪声) 单独成一簇
                key = f"noise_{innovation_ids[idx]}"
                clusters.setdefault(key, []).append(innovation_ids[idx])
            else:
                clusters.setdefault(int(lab), []).append(innovation_ids[idx])

        # 把每个簇里的第一个成员设为 canonical_id
        for lab_key, members in clusters.items():
            canonical_id = members[0]
            for mid in members:
                canonical_mapping[mid] = canonical_id

    elif method_lower in {"graph_threshold", "graph_kcore"}:
        # -------- 2) 图聚类算法 --------
        sim_threshold = method_kwargs.get("similarity_threshold", 0.85)
        use_cos = method_kwargs.get("use_cosine", True)

        if method_lower == "graph_threshold":
            clusters_dict = graph_threshold_clustering(
                embedding_matrix=embedding_matrix,
                ids=innovation_ids,
                similarity_threshold=sim_threshold,
                use_cosine=use_cos
            )
        else:  # "graph_kcore"
            k_core = method_kwargs.get("k_core", 15)
            clusters_dict = graph_kcore_clustering(
                embedding_matrix=embedding_matrix,
                ids=innovation_ids,
                similarity_threshold=sim_threshold,
                k_core=k_core,
                use_cosine=use_cos
            )

        # clusters_dict 已经是 { canonical_id: [member_id,...], ... }
        for canonical_id, members in clusters_dict.items():
            for mid in members:
                canonical_mapping[mid] = canonical_id

    else:
        raise ValueError(
            f"Unknown clustering method '{method}'.\n"
            "请选择：['hdbscan','kmeans','agglomerative','spectral','graph_threshold','graph_kcore']。"
        )

    print(f"Found {len(set(canonical_mapping.values()))} unique innovation clusters "
          f"(reduced from {len(unique_innovations)}).")
>>>>>>> dfb071fe
    return canonical_mapping


def create_innovation_knowledge_graph(df_relationships: pd.DataFrame, canonical_mapping: Dict[str, str]) -> Dict:
    """
    Create a consolidated knowledge graph of innovations and their relationships.
    
    Args:
        df_relationships: DataFrame with innovation relationships
        canonical_mapping: Mapping from innovation IDs to canonical IDs
    
    Returns:
        Dict: Consolidated knowledge graph
    """
    print("Creating innovation knowledge graph...")
    
    # Step 1: Create consolidated innovations
    consolidated_innovations = {}
    
    for _, row in tqdm(df_relationships[df_relationships['source_type'] == 'Innovation'].iterrows(), 
                      desc="Consolidating innovations"):
        innovation_id = row['source_id']
        canonical_id = canonical_mapping.get(innovation_id, innovation_id)
        
        if canonical_id not in consolidated_innovations:
            consolidated_innovations[canonical_id] = {
                'id': canonical_id,
                'names': set(),
                'descriptions': set(),
                'developed_by': set(),
                'sources': set(),
                'source_ids': set([innovation_id]),
                'data_sources': set()
            }
        else:
            consolidated_innovations[canonical_id]['source_ids'].add(innovation_id)
        
        consolidated_innovations[canonical_id]['names'].add(str(row['source_english_id']))
        consolidated_innovations[canonical_id]['descriptions'].add(str(row['source_description']))
        consolidated_innovations[canonical_id]['sources'].add(str(row['Link Source Text']))
        consolidated_innovations[canonical_id]['data_sources'].add(str(row['data_source']))
        
        # Add relationship
        if row['relationship_type'] == 'DEVELOPED_BY':
            consolidated_innovations[canonical_id]['developed_by'].add(row['target_id'])
    
    # Step 2: Build consolidated graph
    consolidated_graph = {
        'innovations': consolidated_innovations,
        'organizations': {},
        'relationships': []
    }
    
    # Add organizations
    for _, row in tqdm(df_relationships[df_relationships['target_type'] == 'Organization'].drop_duplicates(subset=['target_id']).iterrows(),
                      desc="Adding organizations"):
        org_id = row['target_id']
        if org_id not in consolidated_graph['organizations']:
            consolidated_graph['organizations'][org_id] = {
                'id': org_id,
                'name': row['target_english_id'],
                'description': row['target_description']
            }
    
    # Add relationships
    for canonical_id, innovation in tqdm(consolidated_innovations.items(), desc="Adding relationships"):
        for org_id in innovation['developed_by']:
            consolidated_graph['relationships'].append({
                'source': canonical_id,
                'target': org_id,
                'type': 'DEVELOPED_BY'
            })
    
    # Add collaboration relationships
    for _, row in tqdm(df_relationships[
        (df_relationships['source_type'] == 'Organization') & 
        (df_relationships['relationship_type'] == 'COLLABORATION')
    ].iterrows(), desc="Adding collaborations"):
        consolidated_graph['relationships'].append({
            'source': row['source_id'],
            'target': row['target_id'],
            'type': 'COLLABORATION'
        })
    
    print(f"Created knowledge graph with {len(consolidated_graph['innovations'])} innovations, " 
          f"{len(consolidated_graph['organizations'])} organizations, and "
          f"{len(consolidated_graph['relationships'])} relationships")
    
    return consolidated_graph


def analyze_innovation_network(consolidated_graph: Dict) -> Dict:
    """
    Analyze the innovation network to extract insights.
    
    Args:
        consolidated_graph: Consolidated knowledge graph
    
    Returns:
        Dict: Analysis results
    """
    print("Analyzing innovation network...")
    
    # Create NetworkX graph
    G = nx.Graph()
    
    # Add nodes
    for innovation_id, innovation in consolidated_graph['innovations'].items():
        G.add_node(innovation_id, 
                   type='Innovation', 
                   names=', '.join(innovation['names']),
                   sources=len(innovation['sources']),
                   developed_by=len(innovation['developed_by']))
    
    for org_id, org in consolidated_graph['organizations'].items():
        G.add_node(org_id, 
                   type='Organization', 
                   name=org['name'])
    
    # Add edges
    for rel in consolidated_graph['relationships']:
        G.add_edge(rel['source'], rel['target'], type=rel['type'])
    
    # Basic statistics
    innovation_stats = {
        'total': len(consolidated_graph['innovations']),
        'avg_sources': sum(len(i['sources']) for i in consolidated_graph['innovations'].values()) / max(1, len(consolidated_graph['innovations'])),
        'avg_developers': sum(len(i['developed_by']) for i in consolidated_graph['innovations'].values()) / max(1, len(consolidated_graph['innovations'])),
        'multi_source_count': sum(1 for i in consolidated_graph['innovations'].values() if len(i['sources']) > 1),
        'multi_developer_count': sum(1 for i in consolidated_graph['innovations'].values() if len(i['developed_by']) > 1)
    }
    
    # Find innovations with multiple sources
    multi_source_innovations = {
        k: v for k, v in consolidated_graph['innovations'].items() 
        if len(v['sources']) > 1
    }
    
    # Find organizations with most innovations
    org_innovation_counts = {}
    for rel in consolidated_graph['relationships']:
        if rel['type'] == 'DEVELOPED_BY' and rel['target'] in consolidated_graph['organizations']:
            org_id = rel['target']
            if org_id not in org_innovation_counts:
                org_innovation_counts[org_id] = 0
            org_innovation_counts[org_id] += 1
    
    top_orgs = sorted(
        [(org_id, count) for org_id, count in org_innovation_counts.items()], 
        key=lambda x: x[1], 
        reverse=True
    )[:10]
    
    # Centrality analysis
    try:
        betweenness_centrality = nx.betweenness_centrality(G)
        eigenvector_centrality = nx.eigenvector_centrality(G, max_iter=1000)
        
        # Find key players
        key_orgs = sorted(
            [(node, betweenness_centrality[node]) 
             for node in G.nodes if G.nodes[node].get('type') == 'Organization'],
            key=lambda x: x[1],
            reverse=True
        )[:10]
        
        key_innovations = sorted(
            [(node, eigenvector_centrality[node]) 
             for node in G.nodes if G.nodes[node].get('type') == 'Innovation'],
            key=lambda x: x[1],
            reverse=True
        )[:10]
    except:
        # If centrality algorithms fail, provide empty lists
        key_orgs = []
        key_innovations = []
    
    return {
        'graph': G,
        'stats': innovation_stats,
        'multi_source': multi_source_innovations,
        'top_orgs': top_orgs,
        'key_orgs': key_orgs,
        'key_innovations': key_innovations
    }


def export_results(analysis_results: Dict, consolidated_graph: Dict, canonical_mapping: Dict, output_dir: str = RESULTS_DIR):
    """
    Export analysis results and consolidated data to files.
    
    Args:
        analysis_results: Results from network analysis
        consolidated_graph: Consolidated knowledge graph
        canonical_mapping: Mapping from innovation IDs to canonical IDs
        output_dir: Directory to save results
    """
    print("Exporting results...")
    
    # Save canonical mapping
    with open(os.path.join(output_dir, 'canonical_mapping.json'), 'w') as f:
        # Convert sets to lists for JSON serialization
        mapping_for_json = {k: v for k, v in canonical_mapping.items()}
        json.dump(mapping_for_json, f, indent=2)
    
    # Save consolidated graph (need to convert sets to lists for JSON serialization)
    graph_for_json = {
        'innovations': {},
        'organizations': consolidated_graph['organizations'],
        'relationships': consolidated_graph['relationships']
    }
    
    for k, v in consolidated_graph['innovations'].items():
        graph_for_json['innovations'][k] = {
            'id': v['id'],
            'names': list(v['names']),
            'descriptions': list(v['descriptions']),
            'developed_by': list(v['developed_by']),
            'sources': list(v['sources']),
            'source_ids': list(v['source_ids']),
            'data_sources': list(v['data_sources'])
        }
    
    with open(os.path.join(output_dir, 'consolidated_graph.json'), 'w') as f:
        json.dump(graph_for_json, f, indent=2)
    
    # Save innovation statistics
    with open(os.path.join(output_dir, 'innovation_stats.json'), 'w') as f:
        stats_for_json = analysis_results['stats']
        json.dump(stats_for_json, f, indent=2)
    
    # Save multi-source innovations information
    multi_source_for_json = {}
    for k, v in analysis_results['multi_source'].items():
        multi_source_for_json[k] = {
            'names': list(v['names']),
            'descriptions': list(v['descriptions']),
            'developed_by': list(v['developed_by']),
            'sources': list(v['sources']),
            'source_ids': list(v['source_ids']),
            'data_sources': list(v['data_sources'])
        }
    
    with open(os.path.join(output_dir, 'multi_source_innovations.json'), 'w') as f:
        json.dump(multi_source_for_json, f, indent=2)
    
    # Save key organizations and innovations
    key_nodes = {
        'key_organizations': [{
            'id': org_id,
            'centrality': centrality,
            'name': analysis_results['graph'].nodes[org_id].get('name', org_id)
        } for org_id, centrality in analysis_results['key_orgs']],
        'key_innovations': [{
            'id': inno_id,
            'centrality': centrality,
            'names': list(consolidated_graph['innovations'][inno_id]['names'])
        } for inno_id, centrality in analysis_results['key_innovations'] if inno_id in consolidated_graph['innovations']]
    }
    
    with open(os.path.join(output_dir, 'key_nodes.json'), 'w') as f:
        json.dump(key_nodes, f, indent=2)
    
    print(f"Results exported to {output_dir}")


def main():
    """Main function to execute the innovation resolution workflow."""
    import argparse
    
    # 命令行参数解析
    parser = argparse.ArgumentParser(description="VTT Innovation Resolution process")
    parser.add_argument("--cache-type", default="embedding", choices=["embedding"],
                       help="Cache type to use")
    parser.add_argument("--cache-backend", default="json", choices=["json", "memory"],
                       help="Cache backend type")
    parser.add_argument("--cache-path", default="./embedding_vectors.json",
                       help="Path to cache file (for file-based backends)")
    parser.add_argument("--no-cache", action="store_true", 
                       help="Disable caching")
    parser.add_argument("--skip-eval", action="store_true",
                       help="Skip evaluation step")
    parser.add_argument("--auto-label", action="store_true",
                       help="Automatically label consistency samples and generate gold standard files")
    
    args = parser.parse_args()
    
    # 缓存配置
    cache_config = {
        "type": args.cache_type,
        "backend": args.cache_backend,
        "path": args.cache_path,
        "use_cache": not args.no_cache
    }
    
    print("Starting VTT Innovation Resolution process...")
    print(f"Cache configuration: {cache_config}")
    
    # Step 1: Load and combine data (modified to also collect predictions)
    df_relationships, all_pred_entities, all_pred_relations = load_and_combine_data()
    
    # Step 2: Initialize OpenAI client
    llm, embed_model = initialize_openai_client()
    
    if llm is None:
        print("Warning: Language model not available. Some features may be limited.")
    
    if embed_model is None:
        print("Warning: Embedding model not available. Using TF-IDF embeddings as fallback.")
    
    # Step 3: Resolve innovation duplicates  people can choose the different cluster in future
    canonical_mapping = resolve_innovation_duplicates(
        df_relationships=df_relationships,
        model=embed_model,
        cache_config=cache_config,
        method="hdbscan",
        min_cluster_size=3,
        metric="cosine",
        cluster_selection_method="eom"
    )
        
    # Step 4: Create consolidated knowledge graph
    consolidated_graph = create_innovation_knowledge_graph(df_relationships, canonical_mapping)
    
    # Step 5: Analyze innovation network
    analysis_results = analyze_innovation_network(consolidated_graph)
    
    # Step 6: Visualize network
    visualize_network_tufte(analysis_results)
    
    # Save predicted entities and relationships for evaluation
    os.makedirs("evaluation", exist_ok=True)
    
    # Remove duplicates from predicted entities and relations
    unique_pred_entities = []
    seen_entities = set()
    for entity in all_pred_entities:
        entity_key = (entity["name"].lower(), entity["type"])
        if entity_key not in seen_entities:
            seen_entities.add(entity_key)
            unique_pred_entities.append(entity)
    
    unique_pred_relations = []
    seen_relations = set()
    for relation in all_pred_relations:
        relation_key = (relation["innovation"].lower(), relation["organization"].lower(), relation["relation"])
        if relation_key not in seen_relations:
            seen_relations.add(relation_key)
            unique_pred_relations.append(relation)
    
    # Save to JSON files
    pred_entities_path = os.path.join("evaluation", "pred_entities.json")
    pred_relations_path = os.path.join("evaluation", "pred_relations.json")
    
    with open(pred_entities_path, "w", encoding="utf-8") as f:
        json.dump(unique_pred_entities, f, ensure_ascii=False, indent=2)
    
    with open(pred_relations_path, "w", encoding="utf-8") as f:
        json.dump(unique_pred_relations, f, ensure_ascii=False, indent=2)
    
    print(f"Saved {len(unique_pred_entities)} unique predicted entities to {pred_entities_path}")
    print(f"Saved {len(unique_pred_relations)} unique predicted relations to {pred_relations_path}")
    
    # Step 7: Export results
    export_results(analysis_results, consolidated_graph, canonical_mapping)
    
    # Step 8: Run evaluation if not skipped
    if not args.skip_eval:
        # Convert consolidated_graph to Node and Relationship objects for evaluation
        from evaluation import run_all_evaluations
        
        # Create Node objects for merged innovations
        merged_innovations = []
        for inno_id, inno_data in consolidated_graph['innovations'].items():
            node = Node(
                id=inno_id,
                type="Innovation",
                properties={
                    "aliases": "|".join(list(inno_data['names'])) if inno_data['names'] else "",
                    "source_docs": "|".join(list(inno_data['descriptions'])) if inno_data['descriptions'] else "",
                    "developed_by": "|".join(list(inno_data['developed_by'])) if inno_data['developed_by'] else "",
                    "sources": "|".join(list(inno_data['sources'])) if inno_data['sources'] else ""
                }
            )
            merged_innovations.append(node)
        
        # Create all nodes
        all_nodes = []
        
        # Add innovations
        for inno_id, inno_data in consolidated_graph['innovations'].items():
            node = Node(
                id=inno_id,
                type="Innovation",
                properties={
                    "name": list(inno_data['names'])[0] if inno_data['names'] else inno_id,
                    "description": list(inno_data['descriptions'])[0] if inno_data['descriptions'] else ""
                }
            )
            all_nodes.append(node)
        
        # Add organizations
        for org_id, org_data in consolidated_graph['organizations'].items():
            node = Node(
                id=org_id,
                type="Organization",
                properties={
                    "name": str(org_data['name']) if org_data['name'] is not None else "",
                    "description": str(org_data['description']) if org_data['description'] is not None else ""
                }
            )
            all_nodes.append(node)
        
        # Create relationships
        all_rels = []
        for rel_data in consolidated_graph['relationships']:
            rel = Relationship(
                source=rel_data['source'],
                source_type="Innovation" if rel_data['source'] in consolidated_graph['innovations'] else "Organization",
                target=rel_data['target'],
                target_type="Organization" if rel_data['target'] in consolidated_graph['organizations'] else "Innovation",
                type=rel_data['type'],
                properties={}
            )
            all_rels.append(rel)
        
        # Run evaluation
        evaluation_results = run_all_evaluations(
            merged_innovations=merged_innovations,
            all_nodes=all_nodes,
            all_rels=all_rels,
            data_dir=DATA_DIR,
            results_dir=RESULTS_DIR,
            eval_dir="evaluation",
            auto_label=args.auto_label,
            llm=llm  # 传递语言模型以便自动标注
        )
    
    print("Innovation Resolution process completed successfully!")
    print(f"Results and visualizations saved to {RESULTS_DIR}")


if __name__ == "__main__":
    main() <|MERGE_RESOLUTION|>--- conflicted
+++ resolved
@@ -808,9 +808,6 @@
             - backend: 后端类型 ('json' or 'memory')
             - path: 缓存文件路径
             - use_cache: 是否启用缓存
-<<<<<<< HEAD
-    
-=======
         method (str, optional): Which clustering method to use. One of:
             - "hdbscan"
             - "kmeans"
@@ -828,7 +825,6 @@
             - if method="graph_threshold", you can pass similarity_threshold=0.85, use_cosine=True.
             - if method="graph_kcore", you can pass similarity_threshold=0.85, k_core=15, use_cosine=True.
 
->>>>>>> dfb071fe
     Returns:
         Dict[str, str]: Mapping from each innovation ID -> its canonical cluster ID.
     """
@@ -844,44 +840,6 @@
         cache_config = {}
     config = {**default_cache_config, **cache_config}
 
-<<<<<<< HEAD
-    # Step 1: Extract all unique Innovation nodes from the relationship table
-    innovations = df_relationships[df_relationships['source_type'] == 'Innovation']
-    unique_innovations = innovations.drop_duplicates(subset=['source_id'])
-    print(f"Found {len(unique_innovations)} unique innovations")
-    
-    # Step 2: Construct a detailed textual context for each innovation
-    # This includes: name, description, developers, and relationship-based context
-    innovation_features = {}
-    for _, row in tqdm(unique_innovations.iterrows(), total=len(unique_innovations), desc="Creating innovation features"):
-        innovation_id = row['source_id']
-        if innovation_id not in innovation_features:
-            source_name = str(row.get('source_english_id', ''))
-            source_description = str(row.get('source_description', ''))
-            context = f"Innovation name: {source_name}. Description: {source_description}."
-
-            # Append developers (organizations linked by DEVELOPED_BY relationship)
-            developed_by = df_relationships[
-                (df_relationships['source_id'] == innovation_id) & 
-                (df_relationships['relationship_type'] == 'DEVELOPED_BY')
-            ]['target_english_id'].dropna().unique().tolist()
-            
-            if developed_by:
-                context += f" Developed by: {', '.join(developed_by)}."
-
-            # Add additional relationships and their target descriptions
-            related_rows = df_relationships[df_relationships['source_id'] == innovation_id]
-            for _, rel_row in related_rows.iterrows():
-                rel_desc = str(rel_row.get('relationship description', '')).strip()
-                target_name = str(rel_row.get('target_english_id', '')).strip()
-                target_desc = str(rel_row.get('target_description', '')).strip()
-                if rel_desc and target_name and target_desc:
-                    context += f" {rel_desc} {target_name}, which is described as: {target_desc}."
-            
-            innovation_features[innovation_id] = context
-    
-    # Step 3: Generate embeddings or use text features directly
-=======
     # Step 1: 从 DataFrame 中筛选出所有 source_type == "Innovation"，并去重
     innovations = df_relationships[df_relationships["source_type"] == "Innovation"]
     unique_innovations = innovations.drop_duplicates(subset=["source_id"]).reset_index(drop=True)
@@ -925,7 +883,6 @@
         innovation_features[innovation_id] = context
 
     # Step 3: 生成或加载这些上下文的 embeddings
->>>>>>> dfb071fe
     print("Generating features for similarity comparison...")
     # 假设 CacheFactory.create_cache 可以根据 config 创建出缓存实例，支持 load()/get_missing_keys()/update() 等接口
     cache = CacheFactory.create_cache(
@@ -952,39 +909,6 @@
     # 确保 embeddings 的顺序和 unique_innovations 一致
     embedding_items = [(iid, embeddings[iid]) for iid in all_ids]
     innovation_ids = [item[0] for item in embedding_items]
-<<<<<<< HEAD
-    embedding_matrix = np.array([item[1] for item in embedding_items])
-    similarity_matrix = cosine_similarity(embedding_matrix)
-    
-    clusters = {}
-    processed = set()
-
-    for i, id1 in enumerate(tqdm(innovation_ids, desc="Clustering innovations")):
-        if id1 in processed:
-            continue
-            
-        cluster = [id1]
-        for j, id2 in enumerate(innovation_ids):
-            if id1 != id2 and id2 not in processed:
-                similarity = similarity_matrix[i, j]
-                if similarity > threshold:
-                    cluster.append(id2)
-                    processed.add(id2)
-        
-        canonical_id = id1  # use the first item as the canonical (representative) ID
-        clusters[canonical_id] = cluster
-        processed.add(id1)
-    
-    # Step 5: Build a mapping from each innovation ID to its canonical representative
-    canonical_mapping = {}
-    for canonical_id, cluster_ids in clusters.items():
-        for innovation_id in cluster_ids:
-            canonical_mapping[innovation_id] = canonical_id
-    
-    print(f"Found {len(clusters)} unique innovation clusters")
-    print(f"Reduced from {len(innovation_features)} to {len(clusters)} innovations")
-    
-=======
     embedding_matrix = np.vstack([item[1] for item in embedding_items])  # shape = (N, D)
 
     # Step 4: 根据用户指定的 method，调用对应的聚类算法
@@ -1084,7 +1008,6 @@
 
     print(f"Found {len(set(canonical_mapping.values()))} unique innovation clusters "
           f"(reduced from {len(unique_innovations)}).")
->>>>>>> dfb071fe
     return canonical_mapping
 
 
@@ -1395,13 +1318,13 @@
     if embed_model is None:
         print("Warning: Embedding model not available. Using TF-IDF embeddings as fallback.")
     
-    # Step 3: Resolve innovation duplicates  people can choose the different cluster in future
+    # Step 3: Resolve innovation duplicates
     canonical_mapping = resolve_innovation_duplicates(
         df_relationships=df_relationships,
         model=embed_model,
         cache_config=cache_config,
-        method="hdbscan",
-        min_cluster_size=3,
+        method="hdbscan",  # 默认使用hdbscan
+        min_cluster_size=2,  # 可配置参数
         metric="cosine",
         cluster_selection_method="eom"
     )
